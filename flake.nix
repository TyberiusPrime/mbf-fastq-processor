{
  inputs = {
    nixpkgs.url = "github:NixOS/nixpkgs/release-25.05"; # that's 23.05
    utils.url = "github:numtide/flake-utils";
    naersk.url = "github:nmattia/naersk";
    naersk.inputs.nixpkgs.follows = "nixpkgs";
    rust-overlay.url = "github:oxalica/rust-overlay";
    rust-overlay.inputs.nixpkgs.follows = "nixpkgs";
  };

  outputs =
    {
      self,
      nixpkgs,
      utils,
      naersk,
      rust-overlay,
    }:
    utils.lib.eachDefaultSystem (
      system:
      let
        #pkgs = nixpkgs.legacyPackages."${system}";
        overlays = [ (import rust-overlay) ];
        pkgs = import nixpkgs { inherit system overlays; };
        rust = pkgs.rust-bin.stable."1.86.0".default.override {
          targets = [ "x86_64-unknown-linux-musl" ];
          extensions = [ "llvm-tools-preview" ];
        };

        # Override the version used in naersk
        naersk-lib = naersk.lib."${system}".override {
          cargo = rust;
          rustc = rust;
        };

        bacon = pkgs.bacon;
      in
      rec {
        # `nix build`
        packages.mbf-fastq-processor = naersk-lib.buildPackage {
          pname = "mbf-fastq-processor";
          root = ./.;
          nativeBuildInputs = with pkgs; [ pkg-config ];
          buildInputs = with pkgs; [
            openssl
            rapidgzip
            which
          ];
          release = true;
          CARGO_PROFILE_RELEASE_debug = "0";
          COMMIT_HASH = self.rev or (pkgs.lib.removeSuffix "-dirty" self.dirtyRev or "unknown-not-in-git");

          # copyBinsFilter = ''
          #   select(.reason == "compiler-artifact" and .executable != null and .profile.test == false and .target.name != "mbf-fastq-processor-test-runner")
          # '';
        };
        packages.mbf-fastq-processor_other_linux =
          (naersk-lib.buildPackage {
            pname = "mbf-fastq-processor";
            root = ./.;
            nativeBuildInputs = with pkgs; [ pkg-config ];
            buildInputs = with pkgs; [ openssl ];
            release = true;
            CARGO_PROFILE_RELEASE_debug = "0";
            COMMIT_HASH = self.rev or (pkgs.lib.removeSuffix "-dirty" self.dirtyRev or "unknown-not-in-git");
            # copyBinsFilter = ''
            #   select(.reason == "compiler-artifact" and .executable != null and .profile.test == false and .target.name != "mbf-fastq-processor-test-runner")
            # '';
          }).overrideAttrs
            {
              # make it compatible with other linuxes. It's statically linked anyway
              postInstall = ''
                patchelf $out/bin/mbf-fastq-processor --set-interpreter "/lib64/ld-linux-x86-64.so.2"
              '';
            };
        packages.mbf-fastq-processor-docker =
          let
            binary = packages.mbf-fastq-processor_other_linux;
          in
          pkgs.dockerTools.buildLayeredImage {
            name = "mbf-fastq-processor";
            tag = "latest";
            # provide a minimal base with glibc and a busybox shell
            contents = [
              pkgs.busybox
              pkgs.glibc
              binary
            ];
            config = {
              Env = [ "PATH=/usr/local/bin:/bin" ];
              Entrypoint = [ "/bin/mbf-fastq-processor" ];
              WorkingDir = "/work";
            };
          };
        packages.check = naersk-lib.buildPackage {
          src = ./.;
          mode = "check";
          name = "mbf-fastq-processor";
          nativeBuildInputs = with pkgs; [
            pkg-config
            zstd.bin
          ];
          buildInputs = with pkgs; [ openssl ];
        };
        packages.test = naersk-lib.buildPackage {
          # not using naersk test mode, it eats the binaries, we need that binary
          pname = "mbf-fastq-processor";
          root = ./.;
          nativeBuildInputs = with pkgs; [
            pkg-config
            python3
            rapidgzip
            which
          ];
          buildInputs = with pkgs; [ openssl ];
          release = true;
          CARGO_PROFILE_RELEASE_debug = "0";
          COMMIT_HASH = self.rev or (pkgs.lib.removeSuffix "-dirty" self.dirtyRev or "unknown-not-in-git");
          postInstall = ''
            # run the friendly panic test, expect a non 0 return code.
            # capture stderr

            result=$( { cargo run --release --bin mbf-fastq-processor -- --test-friendly-panic 1>/dev/null; } 2>&1 ) || status=$? : "${"status:=0"}"
            if [ "$status" -eq 0 ]; then
              echo "Unexpected success"
              exit 1
            fi
            if [[ ! $result =~ "this is embarrassing" ]]; then
                echo "Error: friendly panic message ' not found in stderr"
                exit 1
            fi

            cargo test --release
          '';

          # src = ./.;
          # buildInputs = with pkgs; [openssl ];
          # mode = "test";
          # nativeBuildInputs = with pkgs; [pkg-config cargo-nextest];
          # cargoTestCommands = old: ["cargo nextest run $cargo_test_options --no-fail-fast"];
          # copySources = ["tests" "test_cases" "dev"];
          # copyBins = true;

          # override = {
          #   buildPhase = ":";
          #   postCheck = ''
          #      # make sure that the friendly panic test outputs a friendly panic
          #      ls -la
          #     cargo build --release
          #      if [ $? -ne 0 ]; then
          #          echo "Error: Command failed with non-zero status code"
          #          exit 1
          #      fi
          #      result=`cargo run --release -- --friendly-panic-test`

          #      # Check if stderr contains 'this is embarrasing'
          #      if grep -q "this is embarrasing" <(echo "$result"); then
          #          echo "Error: 'this is embarrasing' found in stderr"
          #          exit 1
          #      fi

          #      # now run our actual test cases
          #      cat Cargo.toml
          #     cargo run --release --bin mbf-fastq-processor-test-runner test_cases
          #   '';
          # };
          # doCheck = true;
        };
        # haven't been able to get this to work
        # packages.coverage = naersk-lib.buildPackage {
        #   src = ./.;
        #   buildInputs = with pkgs; [openssl ];
        #   mode = "test";
        #   nativeBuildInputs = with pkgs; [pkg-config cargo-nextest cargo-llvm-cov];
        #   cargoTestCommands = old: ["cargo llvm-cov nextest --no-tests=fail --run-ignored all"];
        #   override = {
        #     buildPhase = ":";
        #     postCheck = ''
        #       cp  target/llvm-cov/html $out/ -r
        #       '';
        #   };
        #   doCheck = true;
        # };
        #cargoTestCommands = old: ["cargo llvm-cov --html nextest --verbose $cargo_test_options"];

        defaultPackage = packages.mbf-fastq-processor;

        # `nix run`
        apps.mbf-fastq-processor = utils.lib.mkApp { drv = packages.mbf-fastq-processor; };
        defaultApp = apps.mbf-fastq-processor;

<<<<<<< HEAD
        # `nix develop`
        devShell = pkgs.mkShell {
          COMMIT_HASH = self.rev or (pkgs.lib.removeSuffix "-dirty" self.dirtyRev or "unknown-not-in-git");
          # we only link with mold in our dev environment for build speed. CI can use the old school rust linker
          shellHook = ''
            export RUSTFLAGS="-C link-arg=-fuse-ld=mold"
          '';
          # supply the specific rust version
          nativeBuildInputs = [
            bacon
            pkgs.cargo-audit
            pkgs.cargo-bloat
            pkgs.cargo-crev
            pkgs.cargo-deny
            pkgs.cargo-features-manager
            pkgs.cargo-flamegraph
            pkgs.cargo-insta
            pkgs.cargo-license
            pkgs.cargo-llvm-cov
            pkgs.cargo-llvm-lines
            pkgs.cargo-machete
            pkgs.cargo-mutants
            pkgs.cargo-nextest
            pkgs.cargo-outdated
            pkgs.cargo-shear
            #pkgs.cargo-udeps
            pkgs.cargo-vet
            pkgs.git
            pkgs.hugo
            pkgs.mold
            pkgs.openssl
            pkgs.pkg-config
            (pkgs.python3.withPackages (
              ps: with ps; [
                scipy
                toml
              ]
            ))
            pkgs.rapidgzip
            pkgs.which
            pkgs.ripgrep
            pkgs.rust-analyzer
            rust
          ];
        };
      }
    );
=======
      # `nix develop`
      devShell = pkgs.mkShell {
        COMMIT_HASH = self.rev or (pkgs.lib.removeSuffix "-dirty" self.dirtyRev or "unknown-not-in-git");
        # we only link with mold in our dev environment for build speed. CI can use the old school rust linker
        shellHook = ''
          export RUSTFLAGS="-C link-arg=-fuse-ld=mold"
        '';
        # supply the specific rust version
        nativeBuildInputs = [
          bacon
          pkgs.cargo-audit
          pkgs.cargo-bloat
          pkgs.cargo-crev
          pkgs.cargo-deny
          pkgs.cargo-features-manager
          pkgs.cargo-flamegraph
          pkgs.cargo-insta
          pkgs.cargo-license
          pkgs.cargo-llvm-cov
          pkgs.cargo-llvm-lines
          pkgs.cargo-machete
          pkgs.cargo-mutants
          pkgs.cargo-nextest
          pkgs.cargo-outdated
          pkgs.cargo-shear
          #pkgs.cargo-udeps
          pkgs.cargo-vet
          pkgs.git
          pkgs.hugo
          pkgs.jq
          pkgs.mold
          pkgs.openssl
          pkgs.pkg-config
          (pkgs.python3.withPackages (ps: with ps; [scipy toml]))
          pkgs.ripgrep
          pkgs.rust-analyzer
          rust
        ];
      };
    });
>>>>>>> ad979fce
}
# {<|MERGE_RESOLUTION|>--- conflicted
+++ resolved
@@ -189,7 +189,6 @@
         apps.mbf-fastq-processor = utils.lib.mkApp { drv = packages.mbf-fastq-processor; };
         defaultApp = apps.mbf-fastq-processor;
 
-<<<<<<< HEAD
         # `nix develop`
         devShell = pkgs.mkShell {
           COMMIT_HASH = self.rev or (pkgs.lib.removeSuffix "-dirty" self.dirtyRev or "unknown-not-in-git");
@@ -219,6 +218,7 @@
             pkgs.cargo-vet
             pkgs.git
             pkgs.hugo
+            pkgs.jq
             pkgs.mold
             pkgs.openssl
             pkgs.pkg-config
@@ -237,47 +237,5 @@
         };
       }
     );
-=======
-      # `nix develop`
-      devShell = pkgs.mkShell {
-        COMMIT_HASH = self.rev or (pkgs.lib.removeSuffix "-dirty" self.dirtyRev or "unknown-not-in-git");
-        # we only link with mold in our dev environment for build speed. CI can use the old school rust linker
-        shellHook = ''
-          export RUSTFLAGS="-C link-arg=-fuse-ld=mold"
-        '';
-        # supply the specific rust version
-        nativeBuildInputs = [
-          bacon
-          pkgs.cargo-audit
-          pkgs.cargo-bloat
-          pkgs.cargo-crev
-          pkgs.cargo-deny
-          pkgs.cargo-features-manager
-          pkgs.cargo-flamegraph
-          pkgs.cargo-insta
-          pkgs.cargo-license
-          pkgs.cargo-llvm-cov
-          pkgs.cargo-llvm-lines
-          pkgs.cargo-machete
-          pkgs.cargo-mutants
-          pkgs.cargo-nextest
-          pkgs.cargo-outdated
-          pkgs.cargo-shear
-          #pkgs.cargo-udeps
-          pkgs.cargo-vet
-          pkgs.git
-          pkgs.hugo
-          pkgs.jq
-          pkgs.mold
-          pkgs.openssl
-          pkgs.pkg-config
-          (pkgs.python3.withPackages (ps: with ps; [scipy toml]))
-          pkgs.ripgrep
-          pkgs.rust-analyzer
-          rust
-        ];
-      };
-    });
->>>>>>> ad979fce
 }
 # {