#![allow(clippy::redundant_else)]
#![allow(clippy::missing_panics_doc)]
#![allow(clippy::missing_errors_doc)]
#![allow(clippy::single_match_else)]
#![allow(clippy::default_trait_access)] //when I say default::Default, that's future proofing for type changes...

use anyhow::{Context, Result, bail};
use config::Config;
use output::OutputRunMarker;
use regex::Regex;
use std::io::Write;
use std::path::Path;
use transformations::Transformation;

pub mod config;
pub mod cookbooks;
pub mod demultiplex;
mod dna;
pub mod documentation;
pub mod interactive;
pub mod io;
pub mod list_steps;
mod output;
mod pipeline;
mod timing;
mod transformations;

pub use io::FastQRead;

#[allow(clippy::similar_names)] // I like rx/tx nomenclature
#[allow(clippy::too_many_lines)] //todo: this is true.
pub fn run(toml_file: &Path, output_directory: &Path, allow_overwrite: bool) -> Result<()> {
    let output_directory = output_directory.to_owned();
    let raw_config = ex::fs::read_to_string(toml_file)
        .with_context(|| format!("Could not read toml file: {}", toml_file.to_string_lossy()))?;
    let mut parsed = eserde::toml::from_str::<Config>(&raw_config)
        .map_err(|e| improve_error_messages(e.into(), &raw_config))
        .with_context(|| format!("Could not parse toml file: {}", toml_file.to_string_lossy()))?;
    parsed.check()?;
    let (mut parsed, report_labels) = Transformation::expand(parsed);
    let marker_prefix = parsed
        .output
        .as_ref()
        .expect("config.check() ensures output is present")
        .prefix
        .clone();
    let marker = OutputRunMarker::create(&output_directory, &marker_prefix)?;
    let allow_overwrite = allow_overwrite || marker.preexisting();
    //parsed.transform = new_transforms;
    //let start_time = std::time::Instant::now();
    #[allow(clippy::if_not_else)]
    {
        let run = pipeline::RunStage0::new(&parsed);
        let run = run.configure_demultiplex_and_init_stages(
            &mut parsed,
            &output_directory,
            allow_overwrite,
        )?;
        let run = run.create_input_threads(&parsed)?;
        let run = run.create_stage_threads(&mut parsed);
        let parsed = parsed; //after this, stages are transformed and ready, and config is read only.
        let run = run.create_output_threads(&parsed, report_labels, raw_config)?;
        let run = run.join_threads();
        //
        //promote all panics to actual process failures with exit code != 0
        let errors = run.errors;

        if !errors.is_empty() {
            bail!(errors.join("\n"));
        }
        //assert!(errors.is_empty(), "Error in threads occured: {errors:?}");

        //ok all this needs is a buffer that makes sure we reorder correctly at the end.
        //and then something block based, not single reads to pass between the threads.
        drop(parsed);
    }

    marker.mark_complete()?;
    Ok(())
}

/// Validates a configuration file without requiring input files to exist
/// Returns Ok(warnings) if validation succeeds, Err if there are actual errors
pub fn validate_config(toml_file: &Path) -> Result<Vec<String>> {
    use std::fs;

    let raw_config = ex::fs::read_to_string(toml_file)
        .with_context(|| format!("Could not read toml file: {}", toml_file.to_string_lossy()))?;
    let mut parsed = eserde::toml::from_str::<Config>(&raw_config)
        .map_err(|e| improve_error_messages(e.into(), &raw_config))
        .with_context(|| format!("Could not parse toml file: {}", toml_file.to_string_lossy()))?;

    // Run validation with validation mode enabled (this initializes structured input)
    parsed.check_for_validation()?;

    // Get the directory containing the TOML file to resolve relative paths
    let toml_dir = toml_file.parent().unwrap_or_else(|| Path::new("."));

    // Collect warnings about missing files after validation
    let mut warnings = Vec::new();

    // Check if input files exist and collect warnings
    match &parsed.input.structured {
        Some(config::StructuredInput::Interleaved { files, .. }) => {
            for file in files {
                if file != config::STDIN_MAGIC_PATH {
                    let file_path = toml_dir.join(file);
                    if fs::metadata(&file_path).is_err() {
                        warnings.push(format!("Input file not found: {file}"));
                    }
                }
            }
        }
        Some(config::StructuredInput::Segmented { segment_files, .. }) => {
            for (segment_name, files) in segment_files {
                for file in files {
                    if file != config::STDIN_MAGIC_PATH {
                        let file_path = toml_dir.join(file);
                        if fs::metadata(&file_path).is_err() {
                            warnings.push(format!(
                                "Input file not found in segment '{segment_name}': {file}"
                            ));
                        }
                    }
                }
            }
        }
        None => {}
    }

    Ok(warnings)
}

fn make_toml_path_absolute(value: &mut toml::Value, toml_dir: &Path) {
    if let Some(path_str) = value.as_str() {
        if path_str != config::STDIN_MAGIC_PATH {
            let abs_path = toml_dir.join(path_str);
            *value = toml::Value::String(abs_path.to_string_lossy().to_string());
        }
    } else if let Some(paths) = value.as_array() {
        let new_paths: Vec<toml::Value> = paths
            .iter()
            .map(|v| {
                if let Some(path_str) = v.as_str() {
                    if path_str == config::STDIN_MAGIC_PATH {
                        v.clone()
                    } else {
                        let abs_path = toml_dir.join(path_str);
                        toml::Value::String(abs_path.to_string_lossy().to_string())
                    }
                } else {
                    v.clone()
                }
            })
            .collect();
        *value = toml::Value::Array(new_paths);
    }
}

/// Verifies that running the configuration produces outputs matching expected outputs
/// in the directory where the TOML file is located
#[allow(clippy::too_many_lines)]
pub fn verify_outputs(toml_file: &Path, output_dir: Option<&Path>) -> Result<()> {
    // Get the directory containing the TOML file
    let toml_file_abs = toml_file.canonicalize().with_context(|| {
        format!(
            "Failed to canonicalize TOML file path: {}",
            toml_file.display()
        )
    })?;
    let toml_dir = toml_file_abs.parent().unwrap_or_else(|| Path::new("."));
    let toml_dir = toml_dir.to_path_buf();

    // Read the original TOML content
    let raw_config = ex::fs::read_to_string(toml_file)
        .with_context(|| format!("Could not read toml file: {}", toml_file.to_string_lossy()))?;

    // Parse the TOML to extract configuration
    let parsed = eserde::toml::from_str::<Config>(&raw_config)
        .map_err(|e| improve_error_messages(e.into(), &raw_config))
        .with_context(|| format!("Could not parse toml file: {}", toml_file.to_string_lossy()))?;

    // Get the output configuration
    let output_config = parsed
        .output
        .as_ref()
        .context("No output section found in configuration")?;
    let output_prefix = output_config.prefix.clone();
    let uses_stdout = output_config.stdout;

    // Create a temporary directory for running the test
    let temp_dir = tempfile::tempdir().context("Failed to create temporary directory")?;
    let temp_path = temp_dir.path();

    // Parse the TOML as a generic toml::Value so we can modify it
    let mut toml_value: toml::Value =
        toml::from_str(&raw_config).context("Failed to parse TOML for modification")?;

    // Convert input file paths to absolute paths
    if let Some(input_table) = toml_value.get_mut("input").and_then(|v| v.as_table_mut()) {
        // Handle different input file fields
        let field_names: Vec<String> = input_table.keys().cloned().collect();
        for field_name in &field_names {
            if field_name == "interleaved" || field_name == "options" {
                continue; // handled separately
            }
            if let Some(value) = input_table.get_mut(field_name) {
                make_toml_path_absolute(value, &toml_dir);
            }
        }
    }

    // Convert file paths in step sections to absolute paths
    if let Some(steps) = toml_value.get_mut("step").and_then(|v| v.as_array_mut()) {
        for step in steps {
            if let Some(step_table) = step.as_table_mut() {
                // Handle 'filename' field in steps (used by TagOtherFileByName, etc.)
                for filename_key in ["filename", "filenames", "files"] {
                    if let Some(value) = step_table.get_mut(filename_key) {
                        make_toml_path_absolute(value, &toml_dir);
                    }
                }
                // // Add other file path fields as needed
                // for field_name in ["input_file", "file", "path"] {
                //     if let Some(field_value) = step_table.get_mut(field_name) {
                //         if let Some(path_str) = field_value.as_str() {
                //             if path_str != config::STDIN_MAGIC_PATH {
                //                 let abs_path = toml_dir.join(path_str);
                //                 *field_value =
                //                     toml::Value::String(abs_path.to_string_lossy().to_string());
                //             }
                //         }
                //     }
                // }
            }
        }
    }

    // Write the modified TOML to the temp directory
    let temp_toml_path = temp_path.join("config.toml");
    let modified_toml =
        toml::to_string_pretty(&toml_value).context("Failed to serialize modified TOML")?;
    ex::fs::write(&temp_toml_path, modified_toml)
        .context("Failed to write modified TOML to temp directory")?;

    // Run processing in the temp directory
    // capture stdout & stderr - claude, this means we must run ourselves as an external command!
    let current_exe = std::env::current_exe().context("Failed to get current executable path")?;

    // Check if configuration uses stdin and if we have a stdin file
    let uses_stdin = raw_config.contains(config::STDIN_MAGIC_PATH);
    let stdin_file = if uses_stdin {
        let stdin_path = toml_dir.join("stdin");
        if stdin_path.exists() {
            Some(stdin_path)
        } else {
            None
        }
    } else {
        None
    };

    let mut command = std::process::Command::new(current_exe);
    command
        .arg(&temp_toml_path)
        .arg(temp_path)
        .arg("--allow-overwrite")
        .current_dir(temp_path);

    let output = if let Some(stdin_path) = stdin_file {
        // Pipe stdin from file
        let stdin_content = ex::fs::read(&stdin_path)
            .with_context(|| format!("Failed to read stdin file: {}", stdin_path.display()))?;

        let mut child = command
            .stdin(std::process::Stdio::piped())
            .stdout(std::process::Stdio::piped())
            .stderr(std::process::Stdio::piped())
            .spawn()
            .context("Failed to spawn mbf-fastq-processor subprocess")?;

        // Get stdin handle and write content
        if let Some(mut stdin) = child.stdin.take() {
            stdin
                .write_all(&stdin_content)
                .context("Failed to write to subprocess stdin")?;
            stdin.flush().context("Failed to flush subprocess stdin")?;
            drop(stdin);
        }

        child
            .wait_with_output()
            .context("Failed to wait for subprocess completion")?
    } else {
        // No stdin needed
        command
            .output()
            .context("Failed to execute mbf-fastq-processor subprocess")?
    };

    if !output.status.success() {
        let stderr = String::from_utf8_lossy(&output.stderr);
        bail!(
            "Processing failed with exit code {:?}. stderr: {}",
            output.status.code(),
            stderr
        );
    }

    // Write stdout and stderr to files for comparison
    if !output.stdout.is_empty() {
        ex::fs::write(temp_path.join("stdout"), &output.stdout)
            .context("Failed to write stdout to temp directory")?;
    }
    if !output.stderr.is_empty() {
        ex::fs::write(temp_path.join("stderr"), &output.stderr)
            .context("Failed to write stderr to temp directory")?;
    }

    // Compare outputs
    let expected_dir = &toml_dir;
    let actual_dir = temp_path;

    // Compare each output file (skip if output goes to stdout)
    let mut mismatches = Vec::new();
    if !uses_stdout {
        // Find all output files in the expected directory with the given prefix
        let expected_files = find_output_files(expected_dir, &output_prefix)?;

        if expected_files.is_empty() {
            bail!(
                "No expected output files found in {} with prefix '{}'",
                expected_dir.display(),
                output_prefix
            );
        }

        for expected_file in &expected_files {
            let file_name = expected_file
                .file_name()
                .context("Failed to get file name")?;
            let actual_file = actual_dir.join(file_name);

            if !actual_file.exists() {
                mismatches.push(format!(
                    "Missing output file: {}",
                    file_name.to_string_lossy()
                ));
                continue;
            }

            // Compare file contents
            if let Err(e) = compare_files(expected_file, &actual_file) {
                mismatches.push(format!("{}: {}", file_name.to_string_lossy(), e));
            }
        }
    }

    // Compare stdout and stderr files if they exist
    for stream_name in ["stdout", "stderr"] {
        let expected_stream_file = expected_dir.join(stream_name);
        let actual_stream_file = actual_dir.join(stream_name);

        if expected_stream_file.exists() {
            if !actual_stream_file.exists() {
                mismatches.push(format!("Missing {stream_name} file"));
            } else if let Err(e) = compare_files(&expected_stream_file, &actual_stream_file) {
                mismatches.push(format!("{stream_name}: {e}"));
            }
        } else if actual_stream_file.exists() {
            mismatches.push(format!("Unexpected {stream_name} file"));
        }
    }

    // Check for extra files in actual output (skip if output goes to stdout)
    if !uses_stdout {
        let actual_files = find_output_files(actual_dir, &output_prefix)?;
        for actual_file in &actual_files {
            let file_name = actual_file.file_name().context("Failed to get file name")?;
            let expected_file = expected_dir.join(file_name);

            //claude: not for stdout/stderr.
            if !expected_file.exists() {
                mismatches.push(format!(
                    "Unexpected output file: {}",
                    file_name.to_string_lossy()
                ));
            }
        }
    }

    if !mismatches.is_empty() {
        // If output_dir is provided, copy tempdir contents there with normalizers applied
        if let Some(output_dir) = output_dir {
            // Remove output_dir if it exists
            if output_dir.exists() {
                ex::fs::remove_dir_all(output_dir).with_context(|| {
                    format!(
                        "Failed to remove existing output directory: {}",
                        output_dir.display()
                    )
                })?;
            }

            // Create output_dir
            ex::fs::create_dir_all(output_dir).with_context(|| {
                format!(
                    "Failed to create output directory: {}",
                    output_dir.display()
                )
            })?;

            // Copy all files from tempdir to output_dir with normalizers applied
            for entry in ex::fs::read_dir(actual_dir).with_context(|| {
                format!("Failed to read temp directory: {}", actual_dir.display())
            })? {
                let entry = entry?;
                let src_path = entry.path();
                if src_path.is_file() {
                    let file_name = src_path.file_name().context("Failed to get file name")?;
                    let dest_path = output_dir.join(file_name);

                    // Check if this is a file that needs normalization
                    if src_path
                        .extension()
                        .is_some_and(|ext| ext == "json" || ext == "html" || ext == "progress")
                    {
                        let content = ex::fs::read_to_string(&src_path).with_context(|| {
                            format!("Failed to read file: {}", src_path.display())
                        })?;

                        let normalized =
                            if src_path.extension().is_some_and(|ext| ext == "progress") {
                                normalize_progress_content(&content)
                            } else if src_path
                                .file_stem()
                                .unwrap()
                                .to_string_lossy()
                                .ends_with("timing")
                            {
                                normalize_timing_json_content(&content)
                            } else {
                                normalize_report_content(&content)
                            };

                        ex::fs::write(&dest_path, normalized).with_context(|| {
                            format!("Failed to write normalized file: {}", dest_path.display())
                        })?;
                    } else {
                        // Copy file as-is
                        ex::fs::copy(&src_path, &dest_path).with_context(|| {
                            format!(
                                "Failed to copy file from {} to {}",
                                src_path.display(),
                                dest_path.display()
                            )
                        })?;
                    }
                }
            }
        }

        bail!("Output verification failed:\n  {}", mismatches.join("\n  "));
    }

    Ok(())
}

/// Find all output files in a directory with a given prefix
fn find_output_files(dir: &Path, prefix: &str) -> Result<Vec<std::path::PathBuf>> {
    let mut files = Vec::new();

    for entry in std::fs::read_dir(dir)
        .with_context(|| format!("Failed to read directory: {}", dir.display()))?
    {
        let entry = entry?;
        let path = entry.path();

        if path.is_file() {
            if let Some(file_name) = path.file_name().and_then(|n| n.to_str()) {
                if file_name.starts_with(prefix) {
                    files.push(path);
                }
            }
        }
    }

    files.sort();
    Ok(files)
}

/// Normalize JSON/HTML report content for comparison
/// Replaces dynamic fields (paths, versions, etc.) with fixed placeholders
#[must_use]
pub fn normalize_report_content(content: &str) -> String {
    // Normalize version, working_directory, cwd, repository fields
    let normalize_re = Regex::new(
        r#""(?P<key>version|program_version|cwd|working_directory|repository)"\s*:\s*"[^"]*""#,
    )
    .expect("invalid normalize regex");

    let normalized = normalize_re
        .replace_all(content, |caps: &regex::Captures| {
            format!("\"{}\": \"_IGNORED_\"", &caps["key"])
        })
        .into_owned();

    // Normalize input_toml field (contains full TOML with absolute paths)
    let input_toml_re =
        Regex::new(r#""input_toml"\s*:\s*"(?:[^"\\]|\\.)*""#).expect("invalid input_toml regex");

    let normalized = input_toml_re
        .replace_all(&normalized, r#""input_toml": "_IGNORED_""#)
        .into_owned();

    // Normalize file paths - convert absolute paths to basenames
    // This handles paths in input_files section
    let path_re = Regex::new(r#""(/[^"]+)""#).expect("invalid path regex");

    let normalized = path_re
        .replace_all(&normalized, |caps: &regex::Captures| {
            let path = &caps[1];
            let basename = std::path::Path::new(path)
                .file_name()
                .and_then(|s| s.to_str())
                .unwrap_or(path);
            format!(r#""{basename}""#)
        })
        .into_owned();

    normalized
}

#[must_use]
pub fn normalize_timing_json_content(content: &str) -> String {
    let float_re = Regex::new("\\d+\\.\\d+").expect("hardcoded regex pattern is valid");
    let normalized = float_re.replace_all(content, "_IGNORED_").into_owned();
    normalized
}

#[must_use]
pub fn normalize_progress_content(content: &str) -> String {
    // Normalize timing values, rates, and elapsed time in .progress files
    let float_re = Regex::new(r"\d+\.\d+").expect("invalid float regex");
    let normalized = float_re.replace_all(content, "_IGNORED_").into_owned();

    // Also normalize pure integers that represent time/counts that might vary
    let int_re = Regex::new(r"\b\d+\b").expect("invalid int regex");
    let normalized = int_re.replace_all(&normalized, "_IGNORED_").into_owned();

    normalized
}

/// Check if a file is compressed based on its extension
fn is_compressed_file(path: &Path) -> bool {
    if let Some(ext) = path.extension().and_then(|e| e.to_str()) {
        matches!(ext, "gz" | "gzip" | "zst" | "zstd")
    } else {
        false
    }
}

/// Decompress a file and return its uncompressed content
fn decompress_file(path: &Path) -> Result<Vec<u8>> {
    let file = std::fs::File::open(path)
        .with_context(|| format!("Failed to open compressed file: {}", path.display()))?;

    let (mut reader, _format) = niffler::send::get_reader(Box::new(file)).with_context(|| {
        format!(
            "Failed to create decompression reader for: {}",
            path.display()
        )
    })?;

    let mut decompressed = Vec::new();
    reader
        .read_to_end(&mut decompressed)
        .with_context(|| format!("Failed to decompress file: {}", path.display()))?;

    Ok(decompressed)
}

/// Compare two files byte-by-byte
fn compare_files(expected: &Path, actual: &Path) -> Result<()> {
    // Check if these are compressed files
    let is_compressed = is_compressed_file(expected) || is_compressed_file(actual);

    let (expected_bytes, actual_bytes) = if is_compressed {
        // For compressed files, compare uncompressed content
        let expected_uncompressed = decompress_file(expected)?;
        let actual_uncompressed = decompress_file(actual)?;

        // Check that compressed file sizes are within 5% of each other
        let expected_compressed_size = std::fs::metadata(expected)?.len();
        let actual_compressed_size = std::fs::metadata(actual)?.len();

        let size_diff_percent = if expected_compressed_size > 0 {
            ((actual_compressed_size as f64 - expected_compressed_size as f64).abs()
                / expected_compressed_size as f64)
                * 100.0
        } else if actual_compressed_size > 0 {
            100.0 // One is empty, one isn't
        } else {
            0.0 // Both are empty
        };

        if size_diff_percent > 5.0 {
            bail!(
                "Compressed file size difference too large: expected {} bytes, got {} bytes ({}% difference)",
                expected_compressed_size,
                actual_compressed_size,
                size_diff_percent
            );
        }

        (expected_uncompressed, actual_uncompressed)
    } else {
        // For uncompressed files, read directly
        let expected_bytes = std::fs::read(expected)
            .with_context(|| format!("Failed to read expected file: {}", expected.display()))?;
        let actual_bytes = std::fs::read(actual)
            .with_context(|| format!("Failed to read actual file: {}", actual.display()))?;
        (expected_bytes, actual_bytes)
    };

    // For JSON, HTML report files, and .progress files, normalize dynamic fields before comparison
    let (expected_normalized, actual_normalized) = if expected
        .extension()
        .is_some_and(|ext| ext == "json" || ext == "html" || ext == "progress")
    {
        let expected_str = String::from_utf8_lossy(&expected_bytes);
        let actual_str = String::from_utf8_lossy(&actual_bytes);

<<<<<<< HEAD
        let (expected_normalized, actual_normalized) =
            if expected.extension().is_some_and(|ext| ext == "progress") {
                // Handle .progress files
                (
                    normalize_progress_content(&expected_str),
                    normalize_progress_content(&actual_str),
                )
            } else if expected
                .file_stem()
                .unwrap()
                .to_string_lossy()
                .ends_with("timing")
            {
                // Handle timing JSON files
                (
                    normalize_timing_json_content(&expected_str),
                    normalize_timing_json_content(&actual_str),
                )
            } else {
                // Handle other JSON/HTML files
                (
                    normalize_report_content(&expected_str),
                    normalize_report_content(&actual_str),
                )
            };
=======
        let (expected_normalized, actual_normalized) = if expected
            .file_stem()
            .expect("path has extension so must have file_stem")
            .to_string_lossy()
            .ends_with("timing")
        {
            (
                normalize_timing_json_content(&expected_str),
                normalize_timing_json_content(&actual_str),
            )
        } else {
            (
                normalize_report_content(&expected_str),
                normalize_report_content(&actual_str),
            )
        };
>>>>>>> dc332e7e

        (
            expected_normalized.into_bytes(),
            actual_normalized.into_bytes(),
        )
    } else {
        (expected_bytes, actual_bytes)
    };

    if expected_normalized.len() != actual_normalized.len() {
        bail!(
            "File size mismatch: expected {} bytes, got {} bytes",
            expected_normalized.len(),
            actual_normalized.len()
        );
    }

    if expected_normalized != actual_normalized {
        // Find first difference for better error message
        for (i, (exp, act)) in expected_normalized
            .iter()
            .zip(actual_normalized.iter())
            .enumerate()
        {
            if exp != act {
                bail!("Content mismatch at byte {i}: expected 0x{exp:02x}, got 0x{act:02x}",);
            }
        }
        bail!("Content mismatch (no specific byte difference found)");
    }

    Ok(())
}

pub(crate) fn join_nonempty<'a>(
    parts: impl IntoIterator<Item = &'a str>,
    separator: &str,
) -> String {
    let mut iter = parts.into_iter().filter(|part| !part.is_empty());
    let mut result = String::new();
    if let Some(first) = iter.next() {
        result.push_str(first);
        for part in iter {
            result.push_str(separator);
            result.push_str(part);
        }
    }
    result
}

fn improve_error_messages(e: anyhow::Error, raw_toml: &str) -> anyhow::Error {
    let msg = e.to_string();
    let step_regex = Regex::new(r"step.(\d+).").expect("hardcoded regex pattern is valid");
    if let Some(matches) = step_regex.captures(&msg) {
        let step_no = &matches[1];
        let step_int = step_no.parse::<usize>().unwrap_or(0);
        let parsed = toml::from_str::<toml::Value>(raw_toml);
        if let Ok(parsed) = parsed {
            if let Some(step) = parsed.get("step") {
                if let Some(steps) = step.as_array() {
                    if let Some(step_no_i) = steps.get(step_int) {
                        if let Some(action) = step_no_i.get("action").and_then(|v| v.as_str()) {
                            return e.context(format!(
                                "Error in Step {step_no} (0-based), action = {action}"
                            ));
                        }
                    }
                }
            }
        }
    }
    e
}<|MERGE_RESOLUTION|>--- conflicted
+++ resolved
@@ -631,7 +631,6 @@
         let expected_str = String::from_utf8_lossy(&expected_bytes);
         let actual_str = String::from_utf8_lossy(&actual_bytes);
 
-<<<<<<< HEAD
         let (expected_normalized, actual_normalized) =
             if expected.extension().is_some_and(|ext| ext == "progress") {
                 // Handle .progress files
@@ -641,7 +640,7 @@
                 )
             } else if expected
                 .file_stem()
-                .unwrap()
+                .expect("path has extension so must have file_stem")
                 .to_string_lossy()
                 .ends_with("timing")
             {
@@ -657,24 +656,6 @@
                     normalize_report_content(&actual_str),
                 )
             };
-=======
-        let (expected_normalized, actual_normalized) = if expected
-            .file_stem()
-            .expect("path has extension so must have file_stem")
-            .to_string_lossy()
-            .ends_with("timing")
-        {
-            (
-                normalize_timing_json_content(&expected_str),
-                normalize_timing_json_content(&actual_str),
-            )
-        } else {
-            (
-                normalize_report_content(&expected_str),
-                normalize_report_content(&actual_str),
-            )
-        };
->>>>>>> dc332e7e
 
         (
             expected_normalized.into_bytes(),
