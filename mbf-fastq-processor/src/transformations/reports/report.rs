--- conflicted
+++ resolved
@@ -55,18 +55,15 @@
     #[schemars(skip)]
     pub count_oligos_segment_index: Option<SegmentIndexOrAll>,
 
-<<<<<<< HEAD
     /// Strategy for base and quality counting
     /// - 'original': Separate passes for base and quality counting (default)
     /// - 'optimized': Optimized quality counting with lookup tables
     /// - 'merged': Single-pass counting for both bases and qualities (fastest)
     #[serde(default)]
     pub counting_strategy: CountingStrategy,
-=======
     /// Generate histograms for specified tags
     #[serde(default)]
     pub tag_histograms: Option<Vec<String>>,
->>>>>>> 3c584214
 }
 
 impl Default for Report {
@@ -82,11 +79,8 @@
             count_oligos: None,
             count_oligos_segment: default_segment_all(),
             count_oligos_segment_index: None,
-<<<<<<< HEAD
+            tag_histograms: None,
             counting_strategy: CountingStrategy::default(),
-=======
-            tag_histograms: None,
->>>>>>> 3c584214
         }
     }
 }
