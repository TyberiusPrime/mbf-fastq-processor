#![allow(clippy::unnecessary_wraps)]
use std::collections::HashMap;
use std::path::Path;

use crate::transformations::prelude::*;
use crate::{config::deser, io};

fn default_min_count() -> usize {
    1
}

#[derive(eserde::Deserialize, Debug, Clone, JsonSchema)]
#[serde(deny_unknown_fields)]
pub struct Kmers {
    pub out_label: String,
    #[serde(default)]
    pub segment: SegmentOrAll,
    #[serde(default)]
    #[serde(skip)]
    pub segment_index: Option<SegmentIndexOrAll>,

    // Kmer database configuration
    #[serde(deserialize_with = "deser::string_or_seq")]
    #[serde(alias = "files")]
    #[serde(alias = "filenames")]
    pub filename: Vec<String>,
    pub k: usize,
    #[serde(alias = "canonical")]
    pub count_reverse_complement: bool,
    #[serde(default = "default_min_count")]
    pub min_count: usize,

    #[serde(default)] // eserde compatibility
    #[serde(skip)]
    pub resolved_kmer_db: Option<HashMap<Vec<u8>, usize>>,
}

impl Step for Kmers {
    fn validate_segments(&mut self, input_def: &crate::config::Input) -> Result<()> {
        self.segment_index = Some(self.segment.validate(input_def)?);
        Ok(())
    }

    fn validate_others(
        &self,
        _input_def: &crate::config::Input,
        _output_def: Option<&crate::config::Output>,
        _all_transforms: &[crate::transformations::Transformation],
        _this_transforms_index: usize,
    ) -> Result<()> {
<<<<<<< HEAD
        if self.filename.is_empty() {
            bail!(
                "QuantifyKmers: 'filename' must contain at least one file. Please specify the path to your k-mer database file."
=======
        if self.files.is_empty() {
            bail!(
                "QuantifyKmers: 'files' must contain at least one file. Please specify the path to your k-mer database file."
>>>>>>> dc332e7e
            );
        }
        if self.k == 0 {
            bail!(
                "QuantifyKmers: 'k' must be greater than 0. Please specify a positive integer value for k (e.g., k = 5 for 5-mers)."
            );
        }
        // Check that files exist (will be checked again at runtime, but helpful to fail early)
        if self
            .filename
            .iter()
            .any(|filepath| filepath == crate::config::STDIN_MAGIC_PATH)
        {
            bail!(
                "QuantifyKmers: K-mer database cannot be read from stdin. Please specify a file path for the k-mer database instead of using '-' or 'stdin'."
            );
        }
        Ok(())
    }

    fn init(
        &mut self,
        _input_info: &InputInfo,
        _output_prefix: &str,
        _output_directory: &Path,
        _output_ix_separator: &str,
        _demultiplex_info: &OptDemultiplex,
        _allow_overwrite: bool,
    ) -> Result<Option<DemultiplexBarcodes>> {
        let db = build_kmer_database(
            &self.filename,
            self.k,
            self.min_count,
            self.count_reverse_complement,
        )?;
        self.resolved_kmer_db = Some(db);

        Ok(None)
    }

    fn declares_tag_type(&self) -> Option<(String, crate::transformations::TagValueType)> {
        Some((
            self.out_label.clone(),
            crate::transformations::TagValueType::Numeric,
        ))
    }

    fn apply(
        &mut self,
        mut block: crate::io::FastQBlocksCombined,
        _input_info: &crate::transformations::InputInfo,
        _block_no: usize,
        _demultiplex_info: &OptDemultiplex,
    ) -> anyhow::Result<(crate::io::FastQBlocksCombined, bool)> {
        let kmer_db = self.resolved_kmer_db.as_ref().expect("resolved_kmer_db must be set during initialization");
        let k = self.k;

        super::extract_numeric_tags_plus_all(
            self.segment_index.expect("segment_index must be set during initialization"),
            &self.out_label,
            #[allow(clippy::cast_precision_loss)]
            |read| {
                let count = count_kmers_in_database(read.seq(), k, kmer_db);
                count as f64
            },
            #[allow(clippy::cast_precision_loss)]
            |reads| {
                let total_count: usize = reads
                    .iter()
                    .map(|read| count_kmers_in_database(read.seq(), k, kmer_db))
                    .sum();
                total_count as f64
            },
            &mut block,
        );

        Ok((block, true))
    }
}

pub fn build_kmer_database(
    files: &[String],
    k: usize,
    min_count: usize,
    canonical: bool,
) -> Result<HashMap<Vec<u8>, usize>> {
    let mut kmer_counts: HashMap<Vec<u8>, usize> = HashMap::new();

    for file_path in files {
        io::apply_to_read_sequences(
            file_path,
            &mut |seq: &[u8]| {
                // Extract all kmers from this sequence
                if seq.len() >= k {
                    for i in 0..=(seq.len() - k) {
                        let kmer: Vec<u8> = seq[i..i + k]
                            .iter()
                            .map(|&b| b.to_ascii_uppercase())
                            .collect();

                        // Only count valid DNA sequences (A, C, G, T)
                        if kmer.iter().all(|&b| matches!(b, b'A' | b'C' | b'G' | b'T')) {
                            if canonical {
                                let revcomp = crate::dna::reverse_complement(&kmer);
                                *kmer_counts.entry(revcomp).or_insert(0) += 1;
                            }
                            *kmer_counts.entry(kmer).or_insert(0) += 1;
                        }
                    }
                }
            },
            true,
            true, //all reads in BAM.
        )
        .with_context(|| format!("Failed to parse kmer database file: {file_path}"))?;
    }

    // Filter by minimum count
    kmer_counts.retain(|_, &mut count| count >= min_count);

    Ok(kmer_counts)
}

/// Count how many kmers from a sequence are in the database
pub fn count_kmers_in_database(
    sequence: &[u8],
    k: usize,
    kmer_db: &HashMap<Vec<u8>, usize>,
) -> usize {
    if sequence.len() < k {
        return 0;
    }

    let mut count = 0;
    for i in 0..=(sequence.len() - k) {
        let kmer: Vec<u8> = sequence[i..i + k]
            .iter()
            .map(|&b| b.to_ascii_uppercase())
            .collect();

        if kmer_db.contains_key(&kmer) {
            count += 1;
        }
    }

    count
}<|MERGE_RESOLUTION|>--- conflicted
+++ resolved
@@ -48,15 +48,9 @@
         _all_transforms: &[crate::transformations::Transformation],
         _this_transforms_index: usize,
     ) -> Result<()> {
-<<<<<<< HEAD
         if self.filename.is_empty() {
             bail!(
                 "QuantifyKmers: 'filename' must contain at least one file. Please specify the path to your k-mer database file."
-=======
-        if self.files.is_empty() {
-            bail!(
-                "QuantifyKmers: 'files' must contain at least one file. Please specify the path to your k-mer database file."
->>>>>>> dc332e7e
             );
         }
         if self.k == 0 {
@@ -111,11 +105,15 @@
         _block_no: usize,
         _demultiplex_info: &OptDemultiplex,
     ) -> anyhow::Result<(crate::io::FastQBlocksCombined, bool)> {
-        let kmer_db = self.resolved_kmer_db.as_ref().expect("resolved_kmer_db must be set during initialization");
+        let kmer_db = self
+            .resolved_kmer_db
+            .as_ref()
+            .expect("resolved_kmer_db must be set during initialization");
         let k = self.k;
 
         super::extract_numeric_tags_plus_all(
-            self.segment_index.expect("segment_index must be set during initialization"),
+            self.segment_index
+                .expect("segment_index must be set during initialization"),
             &self.out_label,
             #[allow(clippy::cast_precision_loss)]
             |read| {
