--- conflicted
+++ resolved
@@ -679,84 +679,11 @@
     }
 }
 
-<<<<<<< HEAD
-fn expand_reports(
-    res: &mut Vec<Transformation>,
-    res_report_labels: &mut Vec<String>,
-    report_no: &mut usize,
-    config: reports::Report,
-) {
-    res_report_labels.push(config.name);
-    if config.count {
-        res.push(Transformation::_ReportCount(Box::new(
-            reports::_ReportCount::new(*report_no),
-        )));
-    }
-    if config.length_distribution {
-        res.push(Transformation::_ReportLengthDistribution(Box::new(
-            reports::_ReportLengthDistribution::new(*report_no),
-        )));
-    }
-    if config.duplicate_count_per_read {
-        res.push(Transformation::_ReportDuplicateCount(Box::new(
-            reports::_ReportDuplicateCount {
-                report_no: *report_no,
-                data_per_read: DemultiplexedData::default(),
-                debug_reproducibility: config.debug_reproducibility,
-            },
-        )));
-    }
-    if config.duplicate_count_per_fragment {
-        res.push(Transformation::_ReportDuplicateFragmentCount(Box::new(
-            reports::_ReportDuplicateFragmentCount {
-                report_no: *report_no,
-                data: DemultiplexedData::default(),
-                debug_reproducibility: config.debug_reproducibility,
-            },
-        )));
-    }
-    if config.base_statistics {
-        match config.counting_strategy {
-            reports::CountingStrategy::Original => {
-                res.push(Transformation::_ReportBaseStatisticsPart1(Box::new(
-                    reports::_ReportBaseStatisticsPart1::new(*report_no),
-                )));
-                res.push(Transformation::_ReportBaseStatisticsPart2(Box::new(
-                    reports::_ReportBaseStatisticsPart2::new(*report_no),
-                )));
-            }
-            reports::CountingStrategy::Optimized => {
-                res.push(Transformation::_ReportBaseStatisticsPart1V2(Box::new(
-                    reports::_ReportBaseStatisticsPart1V2::new(*report_no),
-                )));
-                res.push(Transformation::_ReportBaseStatisticsPart2V2(Box::new(
-                    reports::_ReportBaseStatisticsPart2V2::new(*report_no),
-                )));
-            }
-            reports::CountingStrategy::Merged => {
-                res.push(Transformation::_ReportBaseStatisticsMerged(Box::new(
-                    reports::_ReportBaseStatisticsMerged::new(*report_no),
-                )));
-            }
-        }
-    }
-    if let Some(count_oligos) = config.count_oligos.as_ref() {
-        res.push(Transformation::_ReportCountOligos(Box::new(
-            reports::_ReportCountOligos::new(
-                *report_no,
-                count_oligos,
-                config.count_oligos_segment_index.unwrap(),
-            ),
-        )));
-    }
-    *report_no += 1;
-=======
 #[derive(Debug)]
 pub struct Coords {
     pub segment_index: SegmentIndex,
     pub start: usize,
     pub length: usize,
->>>>>>> 3c584214
 }
 
 fn extract_regions(
