--- conflicted
+++ resolved
@@ -637,18 +637,14 @@
             "No valid TOML configuration files found in current directory.\n\
              A valid configuration must contain both [input] and [output] sections."
         ),
-<<<<<<< HEAD
         1 => {
-            let path = valid_tomls.into_iter().next().unwrap();
+            let path = valid_tomls
+                .into_iter()
+                .next()
+                .expect("match arm guarantees vector has exactly one element");
             eprintln!("Auto-detected configuration file: {}", path.display());
             Ok(path)
         }
-=======
-        1 => Ok(valid_tomls
-            .into_iter()
-            .next()
-            .expect("match arm guarantees vector has exactly one element")),
->>>>>>> dc332e7e
         n => bail!(
             "Found {} valid TOML files in current directory. Please specify which one to use:\n{}",
             n,
