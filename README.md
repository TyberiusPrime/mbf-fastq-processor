# mbf-fastq-processor

The multi-tool of FASTQ (pre-)processing.

It filters, samples, slices, dices, analysis, demultiplexes  and generally
does all the things you might want to do with a set of FASTQ files.

It's chief concern is correctness ... correctness and flexibility ... flexibility and correctness.

It's two concerns are correctness and flexibility ... and speed.

It's three main objectives are correctness, flexibility, speed and reproducible results.

It's four... no amongst it's objectives are such element as...

## Getting started right away

### 1. Define temporary run command
`ABOVE="nix run github:TyberiusPrime/mbf-fastq-processor"` 

# OR

`ABOVE="docker run docker run --rm ghcr.io/tyberiusprime/mbf-fastq-processor:latest"`

### 2. Run Your First Pipeline 
# Generate a basic quality report configuration from our example cookbook entry 01
`$ABOVE cookbook 01 > my-first-pipeline.toml`
# Edit the input section to point to your FASTQ files
`nano my-first-pipeline.toml`
# Run it
`$ABOVE my-first-pipeline.toml`

### 3. View your report
`xdg-open output_report.html`


## Documentation

We have [extensive documentation](https://tyberiusprime.github.io/mbf-fastq-processor/main) following the Diátaxis framework.

Further examples can be found in the [cookbook section](https://tyberiusprime.github.io/mbf-fastq-processor/main/docs/how-to/cookbooks/).

## Full list of FastQ manipulations supported

Please refer to the 'step' sections of our our [reference
documentation](https://tyberiusprime.github.io/mbf-fastq-processor/docs/main/reference/filter-steps/)

## Status

It's in beta until the 1.0 release, but already quite usable.

All the major functionality and testing is in place, and I don't anticipate breaking changes.


## Installation

This repo is a [nix flake](https://nixos.wiki/wiki/flakes).

There are statically-linked binaries in the github releases section that will run on any linux with a recent enough glibc.

Currently not packaged by any distribution.

Windows and MacOS binaries are build for each release - be advised that these do not see much testing.

It's written in [rust](https://rust-lang.org/), so `cargo build --release` should work as long as you have zstd and cmake around. The nix flake does offer a fully reproducible build and development environment. Same goes for `cargo install mbf-fastq-processor`.


### Container image

A ready-to-run OCI image is published with each tag at `ghcr.io/tyberiusprime/mbf-fastq-processor`.

```bash
# Docker
docker pull ghcr.io/tyberiusprime/mbf-fastq-processor:latest
docker run --rm ghcr.io/tyberiusprime/mbf-fastq-processor:latest --help

# Podman
podman pull ghcr.io/tyberiusprime/mbf-fastq-processor:latest
podman run --rm ghcr.io/tyberiusprime/mbf-fastq-processor:latest --help
```

Mount your working directory to feed a pipeline configuration:

```bash
docker run --rm -v "$(pwd)":/work ghcr.io/tyberiusprime/mbf-fastq-processor:latest process input.toml
```

## Usage

Refer to the [full documentation](https://tyberiusprime.github.io/mbf-fastq-processor/) or the
binaries help page (shown when run without arguments) for details.

CLI: `mbf-fastq-processor process input.toml`

We use a [TOML](https://toml.io/en/) file for configuration,
because command lines are too limited and prone to misunderstandings.

And you should be writing down what you are doing anyway.

Here's a brief example:

```toml
[input]
    # supports multiple input files.
    # in at least three autodetected formats.
    read1 = ['fileA_1.fastq', 'fileB_1.fastq.gz', 'fileC_1.fastq.zstd']
    read2 = ['fileA_2.fastq', 'fileB_2.fastq.gz', 'fileC_2.fastq.zstd']
    index1 = ['index1_A.fastq', 'index1_B.fastq.gz', 'index1_C.fastq.zstd']
    index2 = ['index2_A.fastq', 'index2_B.fastq.gz', 'index2_C.fastq.zstd']


[[step]]
    # we can do a flexible report at any point in the pipeline
    # filename is output.(html|json)
    action = 'Report'
    name = "initial"
    duplicate_count_per_read = true
    count = true
    base_statistics = true

[[step]]
    # take the first five thousand reads
    action = "Head"
    n = 5000

[[step]]
<<<<<<< HEAD
    # extract UMI 
    action = "ExtractRegions"
    # the umi is the first 8 bases of read1
    regions = [{source: 'read1', start: 0, length: 8}]
    out_tag = "region"
=======
    # extract umi
    action = "ExtractRegions"
    # the umi is the first 8 bases of read1
    regions = [{segment = 'read1', start = 0, length = 8}]
    out_label = "region"
>>>>>>> 44d7ba78

[[step]]
    #and place it in the read name
    action = "StoreTagInComment"
<<<<<<< HEAD
    in_tag = "region"
=======
    in_label = "region"
>>>>>>> 44d7ba78

[[step]]
    # now remove the UMI from the read sequence
    action = "CutStart"
    segment = 'read1'
    n = 8

[[step]]
    action = "Report"
<<<<<<< HEAD
    counts = true
=======
    count = true
>>>>>>> 44d7ba78
    name = "post_filter"

[output]
    #generates output_1.fq and output_2.fq. For index reads see below.
    prefix = "output"
    # uncompressed. Suffix is determined from format
    format = "FASTQ"
    compression = "Raw"

    report_json = true
    report_html = true
```

### Canonical template

The repository ships an authoritative configuration scaffold at [`src/template.toml`](src/template.toml).
When prompting an LLM or drafting a new pipeline, point it to that file so it can reference
the full set of supported sections, comments, and examples.

### Cookbooks

Looking for practical examples? Check out the [`cookbooks/`](cookbooks/) directory for complete,
runnable examples demonstrating common use cases, or [visit them in the documentation](https://tyberiusprime.github.io/mbf-fastq-processor/main/docs/how-to/cookbooks/):

- **Basic Quality Report** - Generate comprehensive quality metrics from FastQ files
- **UMI Extraction** - Extract and handle Unique Molecular Identifiers
- And many more...

Each cookbook includes:
- Sample input data
- Fully documented configuration files
- Expected output for verification
- Detailed README explaining the use case

Run any cookbook with:
```bash
git clone https://github.com/tyberiusprime/mbf-fastq-processor
cd cookbooks/[cookbook-name]
mbf-fastq-processor process input.toml
```

## Citations

A manuscript is being drafted.


## Contributions

PR's welcome.

If at any point you find the tool not doing what you expected it to,
please open an issue so we can discuss how to improve it!<|MERGE_RESOLUTION|>--- conflicted
+++ resolved
@@ -124,28 +124,23 @@
     n = 5000
 
 [[step]]
-<<<<<<< HEAD
     # extract UMI 
     action = "ExtractRegions"
     # the umi is the first 8 bases of read1
-    regions = [{source: 'read1', start: 0, length: 8}]
+     regions = [{source: 'read1', start: 0, length: 8}]
     out_tag = "region"
-=======
-    # extract umi
-    action = "ExtractRegions"
-    # the umi is the first 8 bases of read1
+
+[[step]]
+    #and place it in the read name
+    action = "StoreTagInComment"
+    in_tag = "region"
     regions = [{segment = 'read1', start = 0, length = 8}]
     out_label = "region"
->>>>>>> 44d7ba78
 
 [[step]]
     #and place it in the read name
     action = "StoreTagInComment"
-<<<<<<< HEAD
-    in_tag = "region"
-=======
     in_label = "region"
->>>>>>> 44d7ba78
 
 [[step]]
     # now remove the UMI from the read sequence
@@ -155,11 +150,7 @@
 
 [[step]]
     action = "Report"
-<<<<<<< HEAD
     counts = true
-=======
-    count = true
->>>>>>> 44d7ba78
     name = "post_filter"
 
 [output]
